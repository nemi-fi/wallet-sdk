{
  "name": "@shieldswap/wallet-sdk",
<<<<<<< HEAD
  "version": "0.70.0",
=======
  "version": "0.75.0",
>>>>>>> 3cfb723f
  "type": "module",
  "main": "src/exports/index.ts",
  "module": "src/exports/index.ts",
  "exports": {
    ".": {
      "import": "./src/exports/index.ts"
    },
    "./*": {
      "import": "./src/exports/*.js"
    }
  },
  "publishConfig": {
    "main": "dist/exports/index.js",
    "module": "dist/exports/index.js",
    "types": "dist/exports/index.d.ts",
    "exports": {
      ".": {
        "import": "./dist/exports/index.js",
        "types": "./dist/exports/index.d.ts"
      },
      "./*": {
        "import": "./dist/exports/*.js",
        "types": "./dist/exports/*.d.ts"
      }
    },
    "access": "public"
  },
  "files": [
    "dist",
    "src"
  ],
  "scripts": {
    "dev": "pnpm _chore && tsc -w",
    "build": "pnpm _chore && rm -rf dist && tsc",
    "test": "pnpm test:unit && pnpm test:lint",
    "test:unit": "vitest run",
    "test:lint": "tsc --noEmit --emitDeclarationOnly false && prettier --check .",
    "test:lint:fix": "prettier --write .",
    "prepublishOnly": "pnpm test && pnpm build",
    "_chore": "pnpm i"
  },
  "devDependencies": {
    "@types/react": "^18.3.11",
    "prettier": "^3.2.5",
    "react": "^18.3.1",
    "typescript": "^5.5.2",
    "vitest": "^1.1.1"
  },
  "dependencies": {
<<<<<<< HEAD
    "@aztec/aztec.js": "0.70.0",
    "@aztec/circuit-types": "0.70.0",
    "@aztec/circuits.js": "0.70.0",
    "@aztec/foundation": "0.70.0",
=======
    "@aztec/aztec.js": "0.75.0",
    "@aztec/circuit-types": "0.75.0",
    "@aztec/circuits.js": "0.75.0",
    "@aztec/foundation": "0.75.0",
>>>>>>> 3cfb723f
    "@walletconnect/modal-sign-html": "^2.6.2",
    "@walletconnect/universal-provider": "^2.17.4",
    "@walletconnect/utils": "^2.11.2",
    "ox": "^0.6.5",
<<<<<<< HEAD
    "svelte": "^5.17.4",
=======
    "svelte": "^5.17.3",
>>>>>>> 3cfb723f
    "svelte-persisted-store": "^0.11.0",
    "ts-essentials": "^9.4.1",
    "tslib": "^2.8.1",
    "ufo": "^1.5.4"
  },
  "peerDependencies": {
    "react": "^18.0.0"
  },
  "peerDependenciesMeta": {
    "react": {
      "optional": true
    }
  }
}<|MERGE_RESOLUTION|>--- conflicted
+++ resolved
@@ -1,10 +1,6 @@
 {
   "name": "@shieldswap/wallet-sdk",
-<<<<<<< HEAD
-  "version": "0.70.0",
-=======
   "version": "0.75.0",
->>>>>>> 3cfb723f
   "type": "module",
   "main": "src/exports/index.ts",
   "module": "src/exports/index.ts",
@@ -54,26 +50,14 @@
     "vitest": "^1.1.1"
   },
   "dependencies": {
-<<<<<<< HEAD
-    "@aztec/aztec.js": "0.70.0",
-    "@aztec/circuit-types": "0.70.0",
-    "@aztec/circuits.js": "0.70.0",
-    "@aztec/foundation": "0.70.0",
-=======
     "@aztec/aztec.js": "0.75.0",
     "@aztec/circuit-types": "0.75.0",
     "@aztec/circuits.js": "0.75.0",
     "@aztec/foundation": "0.75.0",
->>>>>>> 3cfb723f
-    "@walletconnect/modal-sign-html": "^2.6.2",
     "@walletconnect/universal-provider": "^2.17.4",
     "@walletconnect/utils": "^2.11.2",
     "ox": "^0.6.5",
-<<<<<<< HEAD
-    "svelte": "^5.17.4",
-=======
     "svelte": "^5.17.3",
->>>>>>> 3cfb723f
     "svelte-persisted-store": "^0.11.0",
     "ts-essentials": "^9.4.1",
     "tslib": "^2.8.1",
