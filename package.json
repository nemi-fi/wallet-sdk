{
  "name": "@nemi-fi/wallet-sdk",
<<<<<<< HEAD
  "version": "2.0.0",
=======
  "version": "1.1.2",
>>>>>>> e6d774c5
  "type": "module",
  "exports": {
    ".": "./src/exports/index.ts",
    "./*": "./src/exports/*.ts"
  },
  "publishConfig": {
    "exports": {
      ".": {
        "default": "./dist/exports/index.js",
        "types": "./dist/exports/index.d.ts"
      },
      "./*": {
        "default": "./dist/exports/*.js",
        "types": "./dist/exports/*.d.ts"
      }
    },
    "access": "public"
  },
  "files": [
    "dist",
    "src"
  ],
  "scripts": {
    "build": "rm -rf dist && tsc",
    "test:runtime": "vitest run",
    "test:lint": "tsc --noEmit --emitDeclarationOnly false && prettier --check .",
    "test:lint:fix": "prettier --write .",
    "prepublishOnly": "turbo test && turbo build"
  },
  "devDependencies": {
    "@aztec/accounts": "2.0.3",
    "@aztec/noir-contracts.js": "2.0.3",
    "@types/lodash-es": "^4.17.12",
    "@types/react": "^18.3.11",
    "prettier": "^3.5.3",
    "react": "^18.3.1",
    "typescript": "^5.7.3",
    "vitest": "^3.0.7"
  },
  "dependencies": {
<<<<<<< HEAD
    "@aztec/aztec.js": "^2.0.0",
    "@aztec/constants": "^2.0.0",
    "@aztec/entrypoints": "^2.0.0",
    "@aztec/foundation": "^2.0.0",
    "@aztec/protocol-contracts": "^2.0.0",
    "@aztec/noir-protocol-circuits-types": "^2.0.0",
    "@aztec/stdlib": "^2.0.0",
    "@obsidion/bridge": "0.10.5",
=======
    "@aztec/aztec.js": "1.1.2",
    "@aztec/constants": "1.1.2",
    "@aztec/entrypoints": "1.1.2",
    "@aztec/foundation": "1.1.2",
    "@aztec/protocol-contracts": "1.1.2",
    "@aztec/noir-protocol-circuits-types": "1.1.2",
    "@aztec/stdlib": "1.1.2",
    "@obsidion/bridge": "0.10.2",
>>>>>>> e6d774c5
    "lodash-es": "^4.17.21",
    "ox": "^0.8.5",
    "svelte": "^5.17.3",
    "svelte-persisted-store": "^0.11.0",
    "svelte-reactive": "^0.0.10",
    "ts-essentials": "^10.1.1",
    "ufo": "^1.5.4"
  },
  "peerDependencies": {
    "react": ">=18.0.0"
  },
  "peerDependenciesMeta": {
    "react": {
      "optional": true
    }
  }
}<|MERGE_RESOLUTION|>--- conflicted
+++ resolved
@@ -1,10 +1,6 @@
 {
   "name": "@nemi-fi/wallet-sdk",
-<<<<<<< HEAD
   "version": "2.0.0",
-=======
-  "version": "1.1.2",
->>>>>>> e6d774c5
   "type": "module",
   "exports": {
     ".": "./src/exports/index.ts",
@@ -45,7 +41,6 @@
     "vitest": "^3.0.7"
   },
   "dependencies": {
-<<<<<<< HEAD
     "@aztec/aztec.js": "^2.0.0",
     "@aztec/constants": "^2.0.0",
     "@aztec/entrypoints": "^2.0.0",
@@ -54,16 +49,6 @@
     "@aztec/noir-protocol-circuits-types": "^2.0.0",
     "@aztec/stdlib": "^2.0.0",
     "@obsidion/bridge": "0.10.5",
-=======
-    "@aztec/aztec.js": "1.1.2",
-    "@aztec/constants": "1.1.2",
-    "@aztec/entrypoints": "1.1.2",
-    "@aztec/foundation": "1.1.2",
-    "@aztec/protocol-contracts": "1.1.2",
-    "@aztec/noir-protocol-circuits-types": "1.1.2",
-    "@aztec/stdlib": "1.1.2",
-    "@obsidion/bridge": "0.10.2",
->>>>>>> e6d774c5
     "lodash-es": "^4.17.21",
     "ox": "^0.8.5",
     "svelte": "^5.17.3",
