{
  "name": "@shieldswap/wallet-sdk",
<<<<<<< HEAD
  "version": "0.76.1-obsidion.3",
=======
  "version": "0.76.1",
>>>>>>> de06bc84
  "type": "module",
  "main": "src/exports/index.ts",
  "module": "src/exports/index.ts",
  "exports": {
    ".": {
      "import": "./src/exports/index.ts"
    },
    "./*": {
      "import": "./src/exports/*.js"
    }
  },
  "publishConfig": {
    "main": "dist/exports/index.js",
    "module": "dist/exports/index.js",
    "types": "dist/exports/index.d.ts",
    "exports": {
      ".": {
        "import": "./dist/exports/index.js",
        "types": "./dist/exports/index.d.ts"
      },
      "./*": {
        "import": "./dist/exports/*.js",
        "types": "./dist/exports/*.d.ts"
      }
    },
    "access": "public"
  },
  "files": [
    "dist",
    "src"
  ],
  "scripts": {
    "dev": "pnpm _chore && tsc -w",
    "build": "pnpm _chore && rm -rf dist && tsc",
    "test": "pnpm test:unit && pnpm test:lint",
    "test:unit": "vitest run",
    "test:lint": "tsc --noEmit --emitDeclarationOnly false && prettier --check .",
    "test:lint:fix": "prettier --write .",
    "prepublishOnly": "pnpm test && pnpm build",
    "_chore": "pnpm i"
  },
  "devDependencies": {
    "@types/react": "^18.3.11",
    "prettier": "^3.2.5",
    "react": "^18.3.1",
    "typescript": "^5.5.2",
    "vitest": "^1.1.1"
  },
  "dependencies": {
    "@aztec/aztec.js": "0.76.1",
    "@aztec/circuit-types": "0.76.1",
    "@aztec/circuits.js": "0.76.1",
    "@aztec/foundation": "0.76.1",
<<<<<<< HEAD
    "@walletconnect/modal-sign-html": "2.6.2",
    "@walletconnect/universal-provider": "^2.18.0",
=======
    "@walletconnect/modal-sign-html": "^2.6.2",
>>>>>>> de06bc84
    "@walletconnect/utils": "^2.11.2",
    "svelte": "^5.17.3",
    "svelte-persisted-store": "^0.11.0",
    "ts-essentials": "^9.4.1",
    "ufo": "^1.5.4"
  },
  "peerDependencies": {
    "react": "^18.0.0"
  },
  "peerDependenciesMeta": {
    "react": {
      "optional": true
    }
  }
}<|MERGE_RESOLUTION|>--- conflicted
+++ resolved
@@ -1,10 +1,6 @@
 {
   "name": "@shieldswap/wallet-sdk",
-<<<<<<< HEAD
-  "version": "0.76.1-obsidion.3",
-=======
-  "version": "0.76.1",
->>>>>>> de06bc84
+  "version": "0.76.1-obsidion.4",
   "type": "module",
   "main": "src/exports/index.ts",
   "module": "src/exports/index.ts",
@@ -58,12 +54,8 @@
     "@aztec/circuit-types": "0.76.1",
     "@aztec/circuits.js": "0.76.1",
     "@aztec/foundation": "0.76.1",
-<<<<<<< HEAD
-    "@walletconnect/modal-sign-html": "2.6.2",
+    "@walletconnect/modal-sign-html": "^2.6.2",
     "@walletconnect/universal-provider": "^2.18.0",
-=======
-    "@walletconnect/modal-sign-html": "^2.6.2",
->>>>>>> de06bc84
     "@walletconnect/utils": "^2.11.2",
     "svelte": "^5.17.3",
     "svelte-persisted-store": "^0.11.0",
