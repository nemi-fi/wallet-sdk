--- conflicted
+++ resolved
@@ -1,10 +1,6 @@
 {
   "name": "@nemi-fi/wallet-sdk",
-<<<<<<< HEAD
   "version": "0.85.0-obsidion.1",
-=======
-  "version": "0.85.0-next.0",
->>>>>>> 2d84c014
   "type": "module",
   "main": "src/exports/index.ts",
   "module": "src/exports/index.ts",
@@ -49,11 +45,8 @@
   "devDependencies": {
     "@aztec/accounts": "0.85.0",
     "@aztec/noir-contracts.js": "0.85.0",
-<<<<<<< HEAD
     "@obsidion/bridge": "0.4.2",
     "@noble/ciphers": "^1.2.1",
-=======
->>>>>>> 2d84c014
     "@types/lodash-es": "^4.17.12",
     "@types/react": "^18.3.11",
     "prettier": "^3.2.5",
