--- conflicted
+++ resolved
@@ -1,48 +1,23 @@
 {
-  "compilerOptions": {
-<<<<<<< HEAD
-    "outDir": "dist",
-    "tsBuildInfoFile": ".tsbuildinfo",
-    "target": "es2020",
-    "lib": ["esnext", "dom", "DOM.Iterable"],
-    "module": "ESNext",
-    "moduleResolution": "Bundler",
-    "strict": true,
-    "declaration": true,
-    "allowSyntheticDefaultImports": true,
-    "allowJs": true,
-    "esModuleInterop": true,
-    "downlevelIteration": true,
-    "inlineSourceMap": true,
-    "declarationMap": true,
-    "importHelpers": true,
-    "resolveJsonModule": true,
-    "composite": true,
-    "skipLibCheck": true,
-    "jsx": "react-jsx"
-  },
-  "include": ["src", "src/**/*.json"],
-  "exclude": ["node_modules", "trash"]
-=======
-    "target": "ES2022",
-    "moduleResolution": "NodeNext",
-    "module": "NodeNext",
+	"compilerOptions": {
+		"target": "ES2022",
+		"moduleResolution": "NodeNext",
+		"module": "NodeNext",
 
-    // compatibility
-    "esModuleInterop": true,
-    "skipLibCheck": true,
-    "verbatimModuleSyntax": true,
+		// compatibility
+		"esModuleInterop": true,
+		"skipLibCheck": true,
+		"verbatimModuleSyntax": true,
 
-    // lib
-    "sourceMap": true,
-    "declaration": true,
-    "declarationMap": true,
-    "outDir": "./dist",
+		// lib
+		"sourceMap": true,
+		"declaration": true,
+		"declarationMap": true,
+		"outDir": "./dist",
 
-    // strictness
-    "strict": true,
-    "forceConsistentCasingInFileNames": true,
-    "noUncheckedIndexedAccess": true
-  }
->>>>>>> 3cfb723f
+		// strictness
+		"strict": true,
+		"forceConsistentCasingInFileNames": true,
+		"noUncheckedIndexedAccess": true
+	}
 }