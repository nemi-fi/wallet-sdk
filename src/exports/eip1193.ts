--- conflicted
+++ resolved
@@ -30,11 +30,7 @@
   encodeRegisterContracts,
 } from "../serde.js";
 import type { Eip1193Provider, TypedEip1193Provider } from "../types.js";
-<<<<<<< HEAD
 import { getAztecChainId } from "../utils.js";
-
-=======
->>>>>>> 05d46d93
 export { BatchCall, Contract } from "../contract.js";
 
 export class Eip1193Account extends BaseAccount {
