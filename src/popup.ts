--- conflicted
+++ resolved
@@ -7,15 +7,9 @@
 import type { Eip1193Account } from "./exports/eip1193.js";
 import type { TypedEip1193Provider } from "./types.js";
 import {
-<<<<<<< HEAD
-  accountFromAddress,
-  DEFAULT_WALLET_URL,
-  FINAL_METHODS,
-=======
   DEFAULT_WALLET_URL,
   FINAL_METHODS,
   accountFromAddress,
->>>>>>> c3d90831
 } from "./utils.js";
 
 export class PopupWalletSdk
